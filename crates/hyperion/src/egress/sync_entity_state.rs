--- conflicted
+++ resolved
@@ -165,32 +165,9 @@
                     compose
                         .broadcast_local(&pkt, chunk_pos, system_id)
                         .exclude(io)
-<<<<<<< HEAD
-                        .send(&world)?;
-
-                    let pkt = play::EntitySetHeadYawS2c {
-                        entity_id,
-                        head_yaw: ByteAngle::from_degrees(**yaw),
-                    };
-
-                    compose
-                        .broadcast(&pkt, system_id)
-                        .exclude(io)
-                        .send(&world)?;
-
-                    if reaction.velocity != Vec3::ZERO {
-                        let pkt = play::EntityVelocityUpdateS2c {
-                            entity_id,
-                            velocity: (*reaction).try_into()?,
-                        };
-
-                        compose.broadcast(&pkt, system_id).send(&world)?;
-                    }
-=======
                         .send(&world)
                         .unwrap();
                 }
->>>>>>> 0a381a3f
 
                 animation.clear();
             },
@@ -335,7 +312,10 @@
             },
         );
 
-<<<<<<< HEAD
+        track_previous::<Position>(world);
+        track_previous::<Yaw>(world);
+        track_previous::<Pitch>(world);
+
         // Add a new system specifically for projectiles (arrows)
         system!(
             "projectile_sync",
@@ -394,10 +374,5 @@
                 }
             },
         );
-=======
-        track_previous::<Position>(world);
-        track_previous::<Yaw>(world);
-        track_previous::<Pitch>(world);
->>>>>>> 0a381a3f
     }
 }